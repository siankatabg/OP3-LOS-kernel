/*
 * Based on arch/arm/include/asm/pgalloc.h
 *
 * Copyright (C) 2000-2001 Russell King
 * Copyright (C) 2012 ARM Ltd.
 *
 * This program is free software; you can redistribute it and/or modify
 * it under the terms of the GNU General Public License version 2 as
 * published by the Free Software Foundation.
 *
 * This program is distributed in the hope that it will be useful,
 * but WITHOUT ANY WARRANTY; without even the implied warranty of
 * MERCHANTABILITY or FITNESS FOR A PARTICULAR PURPOSE.  See the
 * GNU General Public License for more details.
 *
 * You should have received a copy of the GNU General Public License
 * along with this program.  If not, see <http://www.gnu.org/licenses/>.
 */
#ifndef __ASM_PGALLOC_H
#define __ASM_PGALLOC_H

#include <asm/pgtable-hwdef.h>
#include <asm/processor.h>
#include <asm/cacheflush.h>
#include <asm/tlbflush.h>

#define check_pgt_cache()		do { } while (0)

#define PGALLOC_GFP	(GFP_KERNEL | __GFP_NOTRACK | __GFP_REPEAT | __GFP_ZERO)
#define PGD_SIZE	(PTRS_PER_PGD * sizeof(pgd_t))

<<<<<<< HEAD
#if CONFIG_PGTABLE_LEVELS > 2
=======
#if CONFIG_ARM64_PGTABLE_LEVELS > 2
>>>>>>> a79bee58

static inline pmd_t *pmd_alloc_one(struct mm_struct *mm, unsigned long addr)
{
	return (pmd_t *)__get_free_page(PGALLOC_GFP);
}

static inline void pmd_free(struct mm_struct *mm, pmd_t *pmd)
{
	BUG_ON((unsigned long)pmd & (PAGE_SIZE-1));
	free_page((unsigned long)pmd);
}

static inline void pud_populate(struct mm_struct *mm, pud_t *pud, pmd_t *pmd)
{
	set_pud(pud, __pud(__pa(pmd) | PMD_TYPE_TABLE));
}

#endif	/* CONFIG_PGTABLE_LEVELS > 2 */

#if CONFIG_PGTABLE_LEVELS > 3

static inline pud_t *pud_alloc_one(struct mm_struct *mm, unsigned long addr)
{
	return (pud_t *)__get_free_page(PGALLOC_GFP);
}

static inline void pud_free(struct mm_struct *mm, pud_t *pud)
{
	BUG_ON((unsigned long)pud & (PAGE_SIZE-1));
	free_page((unsigned long)pud);
}

static inline void pgd_populate(struct mm_struct *mm, pgd_t *pgd, pud_t *pud)
{
	set_pgd(pgd, __pgd(__pa(pud) | PUD_TYPE_TABLE));
}

#endif	/* CONFIG_PGTABLE_LEVELS > 3 */

extern pgd_t *pgd_alloc(struct mm_struct *mm);
extern void pgd_free(struct mm_struct *mm, pgd_t *pgd);

static inline pte_t *
pte_alloc_one_kernel(struct mm_struct *mm, unsigned long addr)
{
	return (pte_t *)__get_free_page(PGALLOC_GFP);
}

static inline pgtable_t
pte_alloc_one(struct mm_struct *mm, unsigned long addr)
{
	struct page *pte;

	pte = alloc_pages(PGALLOC_GFP, 0);
	if (!pte)
		return NULL;
	if (!pgtable_page_ctor(pte)) {
		__free_page(pte);
		return NULL;
	}
	return pte;
}

/*
 * Free a PTE table.
 */
static inline void pte_free_kernel(struct mm_struct *mm, pte_t *pte)
{
	if (pte)
		free_page((unsigned long)pte);
}

static inline void pte_free(struct mm_struct *mm, pgtable_t pte)
{
	pgtable_page_dtor(pte);
	__free_page(pte);
}

static inline void __pmd_populate(pmd_t *pmdp, phys_addr_t pte,
				  pmdval_t prot)
{
	set_pmd(pmdp, __pmd(pte | prot));
}

/*
 * Populate the pmdp entry with a pointer to the pte.  This pmd is part
 * of the mm address space.
 */
static inline void
pmd_populate_kernel(struct mm_struct *mm, pmd_t *pmdp, pte_t *ptep)
{
	/*
	 * The pmd must be loaded with the physical address of the PTE table
	 */
	__pmd_populate(pmdp, __pa(ptep), PMD_TYPE_TABLE);
}

static inline void
pmd_populate(struct mm_struct *mm, pmd_t *pmdp, pgtable_t ptep)
{
	__pmd_populate(pmdp, page_to_phys(ptep), PMD_TYPE_TABLE);
}
#define pmd_pgtable(pmd) pmd_page(pmd)

#endif<|MERGE_RESOLUTION|>--- conflicted
+++ resolved
@@ -29,11 +29,7 @@
 #define PGALLOC_GFP	(GFP_KERNEL | __GFP_NOTRACK | __GFP_REPEAT | __GFP_ZERO)
 #define PGD_SIZE	(PTRS_PER_PGD * sizeof(pgd_t))
 
-<<<<<<< HEAD
-#if CONFIG_PGTABLE_LEVELS > 2
-=======
 #if CONFIG_ARM64_PGTABLE_LEVELS > 2
->>>>>>> a79bee58
 
 static inline pmd_t *pmd_alloc_one(struct mm_struct *mm, unsigned long addr)
 {
