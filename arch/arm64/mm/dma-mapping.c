--- conflicted
+++ resolved
@@ -67,12 +67,7 @@
 
 		*ret_page = phys_to_page(phys);
 		ptr = (void *)val;
-<<<<<<< HEAD
-		if (flags & __GFP_ZERO)
-			memset(ptr, 0, size);
-=======
 		memset(ptr, 0, size);
->>>>>>> 9a004a75
 	}
 
 	return ptr;
@@ -117,12 +112,7 @@
 
 		*dma_handle = phys_to_dma(dev, page_to_phys(page));
 		addr = page_address(page);
-<<<<<<< HEAD
-		if (flags & __GFP_ZERO)
-			memset(addr, 0, size);
-=======
 		memset(addr, 0, size);
->>>>>>> 9a004a75
 		return addr;
 	} else {
 		return swiotlb_alloc_coherent(dev, size, dma_handle, flags);
