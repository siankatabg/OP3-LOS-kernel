--- conflicted
+++ resolved
@@ -125,23 +125,10 @@
 #
 ifeq ($(CONFIG_KASAN),y)
 _c_flags += $(if $(patsubst n%,, \
-<<<<<<< HEAD
-		$(KASAN_SANITIZE_$(basetarget).o)$(KASAN_SANITIZE)$(CONFIG_KASAN_SANITIZE_ALL)), \
-		$(CFLAGS_KASAN))
-endif
-
-ifeq ($(CONFIG_UBSAN),y)
-_c_flags += $(if $(patsubst n%,, \
-		$(UBSAN_SANITIZE_$(basetarget).o)$(UBSAN_SANITIZE)$(CONFIG_UBSAN_SANITIZE_ALL)), \
-		$(CFLAGS_UBSAN))
-endif
-
-=======
 		$(KASAN_SANITIZE_$(basetarget).o)$(KASAN_SANITIZE)y), \
 		$(CFLAGS_KASAN))
 endif
 
->>>>>>> a79bee58
 # If building the kernel in a separate objtree expand all occurrences
 # of -Idir to -I$(srctree)/dir except for absolute paths (starting with '/').
 
