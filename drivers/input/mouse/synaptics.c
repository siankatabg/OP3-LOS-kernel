--- conflicted
+++ resolved
@@ -149,10 +149,7 @@
 	},
 	{
 		(const char * const []){"LEN2000", NULL},
-<<<<<<< HEAD
-=======
 		{ANY_BOARD_ID, ANY_BOARD_ID},
->>>>>>> 400d6865
 		1024, 5113, 2021, 4832
 	},
 	{
