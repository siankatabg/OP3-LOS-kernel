--- conflicted
+++ resolved
@@ -7314,21 +7314,8 @@
 				pr_err("Unable to get first-est-done irq\n");
 				return rc;
 			}
-
-<<<<<<< HEAD
-=======
-			rc = devm_request_irq(chip->dev,
-				chip->soc_irq[FULL_SOC].irq,
-				fg_soc_irq_handler, IRQF_TRIGGER_RISING,
-				"full-soc", chip);
-			if (rc < 0) {
-				pr_err("Can't request %d full-soc: %d\n",
-					chip->soc_irq[FULL_SOC].irq, rc);
-				return rc;
-			}
 			enable_irq_wake(chip->soc_irq[FULL_SOC].irq);
 			chip->full_soc_irq_enabled = true;
->>>>>>> acb553da
 
 			if (!chip->use_vbat_low_empty_soc) {
 				rc = devm_request_irq(chip->dev,
