/* Copyright (c) 2010-2017, The Linux Foundation. All rights reserved.
 *
 * This program is free software; you can redistribute it and/or modify
 * it under the terms of the GNU General Public License version 2 and
 * only version 2 as published by the Free Software Foundation.
 *
 * This program is distributed in the hope that it will be useful,
 * but WITHOUT ANY WARRANTY; without even the implied warranty of
 * MERCHANTABILITY or FITNESS FOR A PARTICULAR PURPOSE.  See the
 * GNU General Public License for more details.
 */

#include <linux/module.h>
#include <linux/string.h>
#include <linux/firmware.h>
#include <linux/io.h>
#include <linux/elf.h>
#include <linux/mutex.h>
#include <linux/memblock.h>
#include <linux/slab.h>
#include <linux/suspend.h>
#include <linux/rwsem.h>
#include <linux/sysfs.h>
#include <linux/workqueue.h>
#include <linux/jiffies.h>
#include <linux/err.h>
#include <linux/list.h>
#include <linux/list_sort.h>
#include <linux/idr.h>
#include <linux/interrupt.h>
#include <linux/of_gpio.h>
#include <linux/of_address.h>
#include <linux/io.h>
#include <linux/dma-mapping.h>
#include <soc/qcom/ramdump.h>
#include <soc/qcom/subsystem_restart.h>
#include <soc/qcom/secure_buffer.h>

#include <asm/uaccess.h>
#include <asm/setup.h>
#include <asm-generic/io-64-nonatomic-lo-hi.h>

#include "peripheral-loader.h"

#define pil_err(desc, fmt, ...)						\
	dev_err(desc->dev, "%s: " fmt, desc->name, ##__VA_ARGS__)
#define pil_info(desc, fmt, ...)					\
	dev_info(desc->dev, "%s: " fmt, desc->name, ##__VA_ARGS__)

#if defined(CONFIG_ARM)
#define pil_memset_io(d, c, count) memset(d, c, count)
#else
#define pil_memset_io(d, c, count) memset_io(d, c, count)
#endif

#define PIL_NUM_DESC		10
static void __iomem *pil_info_base;

/**
 * proxy_timeout - Override for proxy vote timeouts
 * -1: Use driver-specified timeout
 *  0: Hold proxy votes until shutdown
 * >0: Specify a custom timeout in ms
 */
static int proxy_timeout_ms = -1;
module_param(proxy_timeout_ms, int, S_IRUGO | S_IWUSR);

static bool disable_timeouts;
/**
 * struct pil_mdt - Representation of <name>.mdt file in memory
 * @hdr: ELF32 header
 * @phdr: ELF32 program headers
 */
struct pil_mdt {
	struct elf32_hdr hdr;
	struct elf32_phdr phdr[];
};

/**
 * struct pil_seg - memory map representing one segment
 * @next: points to next seg mentor NULL if last segment
 * @paddr: physical start address of segment
 * @sz: size of segment
 * @filesz: size of segment on disk
 * @num: segment number
 * @relocated: true if segment is relocated, false otherwise
 *
 * Loosely based on an elf program header. Contains all necessary information
 * to load and initialize a segment of the image in memory.
 */
struct pil_seg {
	phys_addr_t paddr;
	unsigned long sz;
	unsigned long filesz;
	int num;
	struct list_head list;
	bool relocated;
};

/**
 * struct pil_priv - Private state for a pil_desc
 * @proxy: work item used to run the proxy unvoting routine
 * @ws: wakeup source to prevent suspend during pil_boot
 * @wname: name of @ws
 * @desc: pointer to pil_desc this is private data for
 * @seg: list of segments sorted by physical address
 * @entry_addr: physical address where processor starts booting at
 * @base_addr: smallest start address among all segments that are relocatable
 * @region_start: address where relocatable region starts or lowest address
 * for non-relocatable images
 * @region_end: address where relocatable region ends or highest address for
 * non-relocatable images
 * @region: region allocated for relocatable images
 * @unvoted_flag: flag to keep track if we have unvoted or not.
 *
 * This struct contains data for a pil_desc that should not be exposed outside
 * of this file. This structure points to the descriptor and the descriptor
 * points to this structure so that PIL drivers can't access the private
 * data of a descriptor but this file can access both.
 */
struct pil_priv {
	struct delayed_work proxy;
	struct wakeup_source ws;
	char wname[32];
	struct pil_desc *desc;
	struct list_head segs;
	phys_addr_t entry_addr;
	phys_addr_t base_addr;
	phys_addr_t region_start;
	phys_addr_t region_end;
	void *region;
	struct pil_image_info __iomem *info;
	int id;
	int unvoted_flag;
	size_t region_size;
};

/**
 * pil_do_ramdump() - Ramdump an image
 * @desc: descriptor from pil_desc_init()
 * @ramdump_dev: ramdump device returned from create_ramdump_device()
 *
 * Calls the ramdump API with a list of segments generated from the addresses
 * that the descriptor corresponds to.
 */
int pil_do_ramdump(struct pil_desc *desc, void *ramdump_dev)
{
	struct pil_priv *priv = desc->priv;
	struct pil_seg *seg;
	int count = 0, ret;
	struct ramdump_segment *ramdump_segs, *s;

	list_for_each_entry(seg, &priv->segs, list)
		count++;

	ramdump_segs = kcalloc(count, sizeof(*ramdump_segs), GFP_KERNEL);
	if (!ramdump_segs)
		return -ENOMEM;

	if (desc->subsys_vmid > 0)
		ret = pil_assign_mem_to_linux(desc, priv->region_start,
				(priv->region_end - priv->region_start));

	s = ramdump_segs;
	list_for_each_entry(seg, &priv->segs, list) {
		s->address = seg->paddr;
		s->size = seg->sz;
		s++;
	}

	ret = do_elf_ramdump(ramdump_dev, ramdump_segs, count);
	kfree(ramdump_segs);

	if (!ret && desc->subsys_vmid > 0)
		ret = pil_assign_mem_to_subsys(desc, priv->region_start,
				(priv->region_end - priv->region_start));

	return ret;
}
EXPORT_SYMBOL(pil_do_ramdump);

int pil_assign_mem_to_subsys(struct pil_desc *desc, phys_addr_t addr,
							size_t size)
{
	int ret;
	int srcVM[1] = {VMID_HLOS};
	int destVM[1] = {desc->subsys_vmid};
	int destVMperm[1] = {PERM_READ | PERM_WRITE};

	ret = hyp_assign_phys(addr, size, srcVM, 1, destVM, destVMperm, 1);
	if (ret)
		pil_err(desc, "%s: failed for %pa address of size %zx - subsys VMid %d\n",
				__func__, &addr, size, desc->subsys_vmid);
	return ret;
}
EXPORT_SYMBOL(pil_assign_mem_to_subsys);

int pil_assign_mem_to_linux(struct pil_desc *desc, phys_addr_t addr,
							size_t size)
{
	int ret;
	int srcVM[1] = {desc->subsys_vmid};
	int destVM[1] = {VMID_HLOS};
	int destVMperm[1] = {PERM_READ | PERM_WRITE | PERM_EXEC};

	ret = hyp_assign_phys(addr, size, srcVM, 1, destVM, destVMperm, 1);
	if (ret)
		panic("%s: failed for %pa address of size %zx - subsys VMid %d. Fatal error.\n",
				__func__, &addr, size, desc->subsys_vmid);

	return ret;
}
EXPORT_SYMBOL(pil_assign_mem_to_linux);

int pil_assign_mem_to_subsys_and_linux(struct pil_desc *desc,
						phys_addr_t addr, size_t size)
{
	int ret;
	int srcVM[1] = {VMID_HLOS};
	int destVM[2] = {VMID_HLOS, desc->subsys_vmid};
	int destVMperm[2] = {PERM_READ | PERM_WRITE, PERM_READ | PERM_WRITE};

	ret = hyp_assign_phys(addr, size, srcVM, 1, destVM, destVMperm, 2);
	if (ret)
		pil_err(desc, "%s: failed for %pa address of size %zx - subsys VMid %d\n",
				__func__, &addr, size, desc->subsys_vmid);

	return ret;
}
EXPORT_SYMBOL(pil_assign_mem_to_subsys_and_linux);

int pil_reclaim_mem(struct pil_desc *desc, phys_addr_t addr, size_t size,
						int VMid)
{
	int ret;
	int srcVM[2] = {VMID_HLOS, desc->subsys_vmid};
	int destVM[1] = {VMid};
	int destVMperm[1] = {PERM_READ | PERM_WRITE};

	if (VMid == VMID_HLOS)
		destVMperm[0] = PERM_READ | PERM_WRITE | PERM_EXEC;

	ret = hyp_assign_phys(addr, size, srcVM, 2, destVM, destVMperm, 1);
	if (ret)
		panic("%s: failed for %pa address of size %zx - subsys VMid %d. Fatal error.\n",
				__func__, &addr, size, desc->subsys_vmid);

	return ret;
}
EXPORT_SYMBOL(pil_reclaim_mem);

/**
 * pil_get_entry_addr() - Retrieve the entry address of a peripheral image
 * @desc: descriptor from pil_desc_init()
 *
 * Returns the physical address where the image boots at or 0 if unknown.
 */
phys_addr_t pil_get_entry_addr(struct pil_desc *desc)
{
	return desc->priv ? desc->priv->entry_addr : 0;
}
EXPORT_SYMBOL(pil_get_entry_addr);

static void __pil_proxy_unvote(struct pil_priv *priv)
{
	struct pil_desc *desc = priv->desc;

	desc->ops->proxy_unvote(desc);
	notify_proxy_unvote(desc->dev);
	__pm_relax(&priv->ws);
	module_put(desc->owner);

}

static void pil_proxy_unvote_work(struct work_struct *work)
{
	struct delayed_work *delayed = to_delayed_work(work);
	struct pil_priv *priv = container_of(delayed, struct pil_priv, proxy);
	__pil_proxy_unvote(priv);
}

static int pil_proxy_vote(struct pil_desc *desc)
{
	int ret = 0;
	struct pil_priv *priv = desc->priv;

	if (desc->ops->proxy_vote) {
		__pm_stay_awake(&priv->ws);
		ret = desc->ops->proxy_vote(desc);
		if (ret)
			__pm_relax(&priv->ws);
	}

	if (desc->proxy_unvote_irq)
		enable_irq(desc->proxy_unvote_irq);
	notify_proxy_vote(desc->dev);

	return ret;
}

static void pil_proxy_unvote(struct pil_desc *desc, int immediate)
{
	struct pil_priv *priv = desc->priv;
	unsigned long timeout;

	if (proxy_timeout_ms == 0 && !immediate)
		return;
	else if (proxy_timeout_ms > 0)
		timeout = proxy_timeout_ms;
	else
		timeout = desc->proxy_timeout;

	if (desc->ops->proxy_unvote) {
		if (WARN_ON(!try_module_get(desc->owner)))
			return;

		if (immediate)
			timeout = 0;

		if (!desc->proxy_unvote_irq || immediate)
			schedule_delayed_work(&priv->proxy,
					      msecs_to_jiffies(timeout));
	}
}

static irqreturn_t proxy_unvote_intr_handler(int irq, void *dev_id)
{
	struct pil_desc *desc = dev_id;
	struct pil_priv *priv = desc->priv;

	pil_info(desc, "Power/Clock ready interrupt received\n");
	if (!desc->priv->unvoted_flag) {
		desc->priv->unvoted_flag = 1;
		__pil_proxy_unvote(priv);
	}

	return IRQ_HANDLED;
}

static bool segment_is_relocatable(const struct elf32_phdr *p)
{
	return !!(p->p_flags & BIT(27));
}

static phys_addr_t pil_reloc(const struct pil_priv *priv, phys_addr_t addr)
{
	return addr - priv->base_addr + priv->region_start;
}

static struct pil_seg *pil_init_seg(const struct pil_desc *desc,
				  const struct elf32_phdr *phdr, int num)
{
	bool reloc = segment_is_relocatable(phdr);
	const struct pil_priv *priv = desc->priv;
	struct pil_seg *seg;

	if (!reloc && memblock_overlaps_memory(phdr->p_paddr, phdr->p_memsz)) {
		pil_err(desc, "kernel memory would be overwritten [%#08lx, %#08lx)\n",
			(unsigned long)phdr->p_paddr,
			(unsigned long)(phdr->p_paddr + phdr->p_memsz));
		return ERR_PTR(-EPERM);
	}

	if (phdr->p_filesz > phdr->p_memsz) {
		pil_err(desc, "Segment %d: file size (%u) is greater than mem size (%u).\n",
			num, phdr->p_filesz, phdr->p_memsz);
		return ERR_PTR(-EINVAL);
	}

	seg = kmalloc(sizeof(*seg), GFP_KERNEL);
	if (!seg)
		return ERR_PTR(-ENOMEM);
	seg->num = num;
	seg->paddr = reloc ? pil_reloc(priv, phdr->p_paddr) : phdr->p_paddr;
	seg->filesz = phdr->p_filesz;
	seg->sz = phdr->p_memsz;
	seg->relocated = reloc;
	INIT_LIST_HEAD(&seg->list);

	return seg;
}

#define segment_is_hash(flag) (((flag) & (0x7 << 24)) == (0x2 << 24))

static int segment_is_loadable(const struct elf32_phdr *p)
{
	return (p->p_type == PT_LOAD) && !segment_is_hash(p->p_flags) &&
		p->p_memsz;
}

static void pil_dump_segs(const struct pil_priv *priv)
{
	struct pil_seg *seg;
	phys_addr_t seg_h_paddr;

	list_for_each_entry(seg, &priv->segs, list) {
		seg_h_paddr = seg->paddr + seg->sz;
		pil_info(priv->desc, "%d: %pa %pa\n", seg->num,
				&seg->paddr, &seg_h_paddr);
	}
}

/*
 * Ensure the entry address lies within the image limits and if the image is
 * relocatable ensure it lies within a relocatable segment.
 */
static int pil_init_entry_addr(struct pil_priv *priv, const struct pil_mdt *mdt)
{
	struct pil_seg *seg;
	phys_addr_t entry = mdt->hdr.e_entry;
	bool image_relocated = priv->region;

	if (image_relocated)
		entry = pil_reloc(priv, entry);
	priv->entry_addr = entry;

	if (priv->desc->flags & PIL_SKIP_ENTRY_CHECK)
		return 0;

	list_for_each_entry(seg, &priv->segs, list) {
		if (entry >= seg->paddr && entry < seg->paddr + seg->sz) {
			if (!image_relocated)
				return 0;
			else if (seg->relocated)
				return 0;
		}
	}
	pil_err(priv->desc, "entry address %pa not within range\n", &entry);
	pil_dump_segs(priv);
	return -EADDRNOTAVAIL;
}

static int pil_alloc_region(struct pil_priv *priv, phys_addr_t min_addr,
				phys_addr_t max_addr, size_t align)
{
	void *region;
	size_t size = max_addr - min_addr;
	size_t aligned_size;

	/* Don't reallocate due to fragmentation concerns, just sanity check */
	if (priv->region) {
		if (WARN(priv->region_end - priv->region_start < size,
			"Can't reuse PIL memory, too small\n"))
			return -ENOMEM;
		return 0;
	}

	if (align > SZ_4M)
		aligned_size = ALIGN(size, SZ_4M);
	else
		aligned_size = ALIGN(size, SZ_1M);

	init_dma_attrs(&priv->desc->attrs);
	dma_set_attr(DMA_ATTR_SKIP_ZEROING, &priv->desc->attrs);
	dma_set_attr(DMA_ATTR_NO_KERNEL_MAPPING, &priv->desc->attrs);

	region = dma_alloc_attrs(priv->desc->dev, aligned_size,
				&priv->region_start, GFP_KERNEL,
				&priv->desc->attrs);

	if (region == NULL) {
		pil_err(priv->desc, "Failed to allocate relocatable region of size %zx\n",
					size);
		priv->region_start = 0;
		priv->region_end = 0;
		return -ENOMEM;
	}

	priv->region = region;
	priv->region_end = priv->region_start + size;
	priv->base_addr = min_addr;
	priv->region_size = aligned_size;

	return 0;
}

static int pil_setup_region(struct pil_priv *priv, const struct pil_mdt *mdt)
{
	const struct elf32_phdr *phdr;
	phys_addr_t min_addr_r, min_addr_n, max_addr_r, max_addr_n, start, end;
	size_t align = 0;
	int i, ret = 0;
	bool relocatable = false;

	min_addr_n = min_addr_r = (phys_addr_t)ULLONG_MAX;
	max_addr_n = max_addr_r = 0;

	/* Find the image limits */
	for (i = 0; i < mdt->hdr.e_phnum; i++) {
		phdr = &mdt->phdr[i];
		if (!segment_is_loadable(phdr))
			continue;

		start = phdr->p_paddr;
		end = start + phdr->p_memsz;

		if (segment_is_relocatable(phdr)) {
			min_addr_r = min(min_addr_r, start);
			max_addr_r = max(max_addr_r, end);
			/*
			 * Lowest relocatable segment dictates alignment of
			 * relocatable region
			 */
			if (min_addr_r == start)
				align = phdr->p_align;
			relocatable = true;
		} else {
			min_addr_n = min(min_addr_n, start);
			max_addr_n = max(max_addr_n, end);
		}

	}

	/*
	 * Align the max address to the next 4K boundary to satisfy iommus and
	 * XPUs that operate on 4K chunks.
	 */
	max_addr_n = ALIGN(max_addr_n, SZ_4K);
	max_addr_r = ALIGN(max_addr_r, SZ_4K);

	if (relocatable) {
		ret = pil_alloc_region(priv, min_addr_r, max_addr_r, align);
	} else {
		priv->region_start = min_addr_n;
		priv->region_end = max_addr_n;
		priv->base_addr = min_addr_n;
	}

	if (priv->info) {
		__iowrite32_copy(&priv->info->start, &priv->region_start,
					sizeof(priv->region_start) / 4);
		writel_relaxed(priv->region_end - priv->region_start,
				&priv->info->size);
	}

	return ret;
}

static int pil_cmp_seg(void *priv, struct list_head *a, struct list_head *b)
{
	int ret = 0;
	struct pil_seg *seg_a = list_entry(a, struct pil_seg, list);
	struct pil_seg *seg_b = list_entry(b, struct pil_seg, list);

	if (seg_a->paddr < seg_b->paddr)
		ret = -1;
	else if (seg_a->paddr > seg_b->paddr)
		ret = 1;

	return ret;
}

static int pil_init_mmap(struct pil_desc *desc, const struct pil_mdt *mdt)
{
	struct pil_priv *priv = desc->priv;
	const struct elf32_phdr *phdr;
	struct pil_seg *seg;
	int i, ret;

	ret = pil_setup_region(priv, mdt);
	if (ret)
		return ret;


	pil_info(desc, "loading from %pa to %pa\n", &priv->region_start,
							&priv->region_end);

	for (i = 0; i < mdt->hdr.e_phnum; i++) {
		phdr = &mdt->phdr[i];
		if (!segment_is_loadable(phdr))
			continue;

		seg = pil_init_seg(desc, phdr, i);
		if (IS_ERR(seg))
			return PTR_ERR(seg);

		list_add_tail(&seg->list, &priv->segs);
	}
	list_sort(NULL, &priv->segs, pil_cmp_seg);

	return pil_init_entry_addr(priv, mdt);
}

struct pil_map_fw_info {
	void *region;
	struct dma_attrs attrs;
	phys_addr_t base_addr;
	struct device *dev;
};

static void pil_release_mmap(struct pil_desc *desc)
{
	struct pil_priv *priv = desc->priv;
	struct pil_seg *p, *tmp;
	u64 zero = 0ULL;

	if (priv->info) {
		__iowrite32_copy(&priv->info->start, &zero,
					sizeof(zero) / 4);
		writel_relaxed(0, &priv->info->size);
	}

	list_for_each_entry_safe(p, tmp, &priv->segs, list) {
		list_del(&p->list);
		kfree(p);
	}
}

static void pil_clear_segment(struct pil_desc *desc)
{
	struct pil_priv *priv = desc->priv;
	u8 __iomem *buf;

	struct pil_map_fw_info map_fw_info = {
		.attrs = desc->attrs,
		.region = priv->region,
		.base_addr = priv->region_start,
		.dev = desc->dev,
	};

	void *map_data = desc->map_data ? desc->map_data : &map_fw_info;

	/* Clear memory so that unauthorized ELF code is not left behind */
	buf = desc->map_fw_mem(priv->region_start, (priv->region_end -
					priv->region_start), map_data);
	pil_memset_io(buf, 0, (priv->region_end - priv->region_start));
	desc->unmap_fw_mem(buf, (priv->region_end - priv->region_start),
								map_data);

}

#define IOMAP_SIZE SZ_1M

static void *map_fw_mem(phys_addr_t paddr, size_t size, void *data)
{
	struct pil_map_fw_info *info = data;

	return dma_remap(info->dev, info->region, paddr, size,
					&info->attrs);
}

static void unmap_fw_mem(void *vaddr, size_t size, void *data)
{
	struct pil_map_fw_info *info = data;

	dma_unremap(info->dev, vaddr, size);
}

static int pil_load_seg(struct pil_desc *desc, struct pil_seg *seg)
{
	int ret = 0, count;
	phys_addr_t paddr;
	char fw_name[30];
	int num = seg->num;
	struct pil_map_fw_info map_fw_info = {
		.attrs = desc->attrs,
		.region = desc->priv->region,
		.base_addr = desc->priv->region_start,
		.dev = desc->dev,
	};
	void *map_data = desc->map_data ? desc->map_data : &map_fw_info;

	if (seg->filesz) {
		snprintf(fw_name, ARRAY_SIZE(fw_name), "%s.b%02d",
				desc->fw_name, num);
		ret = request_firmware_into_buf(fw_name, desc->dev, seg->paddr,
					      seg->filesz, desc->map_fw_mem,
					      desc->unmap_fw_mem, map_data);
		if (ret < 0) {
			pil_err(desc, "Failed to locate blob %s or blob is too big.\n",
				fw_name);
			return ret;
		}

		if (ret != seg->filesz) {
			pil_err(desc, "Blob size %u doesn't match %lu\n",
					ret, seg->filesz);
			return -EPERM;
		}
		ret = 0;
	}

	/* Zero out trailing memory */
	paddr = seg->paddr + seg->filesz;
	count = seg->sz - seg->filesz;
	while (count > 0) {
		int size;
		u8 __iomem *buf;

		size = min_t(size_t, IOMAP_SIZE, count);
		buf = desc->map_fw_mem(paddr, size, map_data);
		if (!buf) {
			pil_err(desc, "Failed to map memory\n");
			return -ENOMEM;
		}
		pil_memset_io(buf, 0, size);

		desc->unmap_fw_mem(buf, size, map_data);

		count -= size;
		paddr += size;
	}

	if (desc->ops->verify_blob) {
		ret = desc->ops->verify_blob(desc, seg->paddr, seg->sz);
		if (ret)
			pil_err(desc, "Blob%u failed verification\n", num);
	}

	return ret;
}

static int pil_parse_devicetree(struct pil_desc *desc)
{
	struct device_node *ofnode = desc->dev->of_node;
	int clk_ready = 0;

	if (!ofnode)
		return -EINVAL;

	if (of_property_read_u32(ofnode, "qcom,mem-protect-id",
					&desc->subsys_vmid))
		pr_debug("Unable to read the addr-protect-id for %s\n",
					desc->name);

	if (desc->ops->proxy_unvote && of_find_property(ofnode,
					"qcom,gpio-proxy-unvote",
					NULL)) {
		clk_ready = of_get_named_gpio(ofnode,
				"qcom,gpio-proxy-unvote", 0);

		if (clk_ready < 0) {
			dev_dbg(desc->dev,
				"[%s]: Error getting proxy unvoting gpio\n",
				desc->name);
			return clk_ready;
		}

		clk_ready = gpio_to_irq(clk_ready);
		if (clk_ready < 0) {
			dev_err(desc->dev,
				"[%s]: Error getting proxy unvote IRQ\n",
				desc->name);
			return clk_ready;
		}
	}
	desc->proxy_unvote_irq = clk_ready;
	return 0;
}

/* Synchronize request_firmware() with suspend */
static DECLARE_RWSEM(pil_pm_rwsem);

/**
 * pil_boot() - Load a peripheral image into memory and boot it
 * @desc: descriptor from pil_desc_init()
 *
 * Returns 0 on success or -ERROR on failure.
 */
int pil_boot(struct pil_desc *desc)
{
	int ret;
	char fw_name[30];
	const struct pil_mdt *mdt;
	const struct elf32_hdr *ehdr;
	struct pil_seg *seg;
	const struct firmware *fw;
	struct pil_priv *priv = desc->priv;
	bool mem_protect = false;
	bool hyp_assign = false;

	if (desc->shutdown_fail)
		pil_err(desc, "Subsystem shutdown failed previously!\n");

	/* Reinitialize for new image */
	pil_release_mmap(desc);

	down_read(&pil_pm_rwsem);
	snprintf(fw_name, sizeof(fw_name), "%s.mdt", desc->fw_name);
	ret = request_firmware(&fw, fw_name, desc->dev);
	if (ret) {
		pil_err(desc, "Failed to locate %s\n", fw_name);
		goto out;
	}

	if (fw->size < sizeof(*ehdr)) {
		pil_err(desc, "Not big enough to be an elf header\n");
		ret = -EIO;
		goto release_fw;
	}

	mdt = (const struct pil_mdt *)fw->data;
	ehdr = &mdt->hdr;

	if (memcmp(ehdr->e_ident, ELFMAG, SELFMAG)) {
		pil_err(desc, "Not an elf header\n");
		ret = -EIO;
		goto release_fw;
	}

	if (ehdr->e_phnum == 0) {
		pil_err(desc, "No loadable segments\n");
		ret = -EIO;
		goto release_fw;
	}
	if (sizeof(struct elf32_phdr) * ehdr->e_phnum +
	    sizeof(struct elf32_hdr) > fw->size) {
		pil_err(desc, "Program headers not within mdt\n");
		ret = -EIO;
		goto release_fw;
	}

	ret = pil_init_mmap(desc, mdt);
	if (ret)
		goto release_fw;

	desc->priv->unvoted_flag = 0;
	ret = pil_proxy_vote(desc);
	if (ret) {
		pil_err(desc, "Failed to proxy vote\n");
		goto release_fw;
	}

	if (desc->ops->init_image)
		ret = desc->ops->init_image(desc, fw->data, fw->size);
	if (ret) {
		pil_err(desc, "Invalid firmware metadata\n");
		goto err_boot;
	}

	if (desc->ops->mem_setup)
		ret = desc->ops->mem_setup(desc, priv->region_start,
				priv->region_end - priv->region_start);
	if (ret) {
		pil_err(desc, "Memory setup error\n");
		goto err_deinit_image;
	}

	if (desc->subsys_vmid > 0) {
		/* In case of modem ssr, we need to assign memory back to linux.
		 * This is not true after cold boot since linux already owns it.
		 * Also for secure boot devices, modem memory has to be released
		 * after MBA is booted. */
		if (desc->modem_ssr) {
			ret = pil_assign_mem_to_linux(desc, priv->region_start,
				(priv->region_end - priv->region_start));
			if (ret)
				pil_err(desc, "Failed to assign to linux, ret- %d\n",
								ret);
		}
		ret = pil_assign_mem_to_subsys_and_linux(desc,
				priv->region_start,
				(priv->region_end - priv->region_start));
		if (ret) {
			pil_err(desc, "Failed to assign memory, ret - %d\n",
								ret);
			goto err_deinit_image;
		}
		hyp_assign = true;
	}

	list_for_each_entry(seg, &desc->priv->segs, list) {
		ret = pil_load_seg(desc, seg);
		if (ret)
			goto err_deinit_image;
	}

	if (desc->subsys_vmid > 0) {
		ret =  pil_reclaim_mem(desc, priv->region_start,
				(priv->region_end - priv->region_start),
				desc->subsys_vmid);
		if (ret) {
			pil_err(desc, "Failed to assign %s memory, ret - %d\n",
							desc->name, ret);
			goto err_deinit_image;
		}
		hyp_assign = false;
	}

	ret = desc->ops->auth_and_reset(desc);
	if (ret) {
		pil_err(desc, "Failed to bring out of reset\n");
		goto err_auth_and_reset;
	}
	pil_info(desc, "Brought out of reset\n");
	desc->modem_ssr = false;
err_auth_and_reset:
	if (ret && desc->subsys_vmid > 0) {
		pil_assign_mem_to_linux(desc, priv->region_start,
				(priv->region_end - priv->region_start));
		mem_protect = true;
	}
err_deinit_image:
	if (ret && desc->ops->deinit_image)
		desc->ops->deinit_image(desc);
err_boot:
	if (ret && desc->proxy_unvote_irq)
		disable_irq(desc->proxy_unvote_irq);
	pil_proxy_unvote(desc, ret);
release_fw:
	release_firmware(fw);
out:
	up_read(&pil_pm_rwsem);
	if (ret) {
		if (priv->region) {
			if (desc->subsys_vmid > 0 && !mem_protect &&
					hyp_assign) {
				pil_reclaim_mem(desc, priv->region_start,
					(priv->region_end -
						priv->region_start),
					VMID_HLOS);
			}
			if (desc->clear_fw_region && priv->region_start)
				pil_clear_segment(desc);
			dma_free_attrs(desc->dev, priv->region_size,
					priv->region, priv->region_start,
					&desc->attrs);
			priv->region = NULL;
		}
<<<<<<< HEAD
		if (desc->clear_fw_region && priv->region_start)
			pil_clear_segment(desc);
=======
>>>>>>> 460d978e
		pil_release_mmap(desc);
	}
	return ret;
}
EXPORT_SYMBOL(pil_boot);

/**
 * pil_shutdown() - Shutdown a peripheral
 * @desc: descriptor from pil_desc_init()
 */
void pil_shutdown(struct pil_desc *desc)
{
	struct pil_priv *priv = desc->priv;

	if (desc->ops->shutdown) {
		if (desc->ops->shutdown(desc))
			desc->shutdown_fail = true;
		else
			desc->shutdown_fail = false;
	}

	if (desc->proxy_unvote_irq) {
		disable_irq(desc->proxy_unvote_irq);
		if (!desc->priv->unvoted_flag)
			pil_proxy_unvote(desc, 1);
	} else if (!proxy_timeout_ms)
		pil_proxy_unvote(desc, 1);
	else
		flush_delayed_work(&priv->proxy);
	desc->modem_ssr = true;
}
EXPORT_SYMBOL(pil_shutdown);

/**
 * pil_free_memory() - Free memory resources associated with a peripheral
 * @desc: descriptor from pil_desc_init()
 */
void pil_free_memory(struct pil_desc *desc)
{
	struct pil_priv *priv = desc->priv;

	if (priv->region) {
		if (desc->subsys_vmid > 0)
			pil_assign_mem_to_linux(desc, priv->region_start,
				(priv->region_end - priv->region_start));
		dma_free_attrs(desc->dev, priv->region_size,
				priv->region, priv->region_start, &desc->attrs);
		priv->region = NULL;
	}
}
EXPORT_SYMBOL(pil_free_memory);

static DEFINE_IDA(pil_ida);

bool is_timeout_disabled(void)
{
	return disable_timeouts;
}
/**
 * pil_desc_init() - Initialize a pil descriptor
 * @desc: descriptor to intialize
 *
 * Initialize a pil descriptor for use by other pil functions. This function
 * must be called before calling pil_boot() or pil_shutdown().
 *
 * Returns 0 for success and -ERROR on failure.
 */
int pil_desc_init(struct pil_desc *desc)
{
	struct pil_priv *priv;
	int ret;
	void __iomem *addr;
	char buf[sizeof(priv->info->name)];

	if (WARN(desc->ops->proxy_unvote && !desc->ops->proxy_vote,
				"Invalid proxy voting. Ignoring\n"))
		((struct pil_reset_ops *)desc->ops)->proxy_unvote = NULL;

	priv = kzalloc(sizeof(*priv), GFP_KERNEL);
	if (!priv)
		return -ENOMEM;
	desc->priv = priv;
	priv->desc = desc;

	priv->id = ret = ida_simple_get(&pil_ida, 0, PIL_NUM_DESC, GFP_KERNEL);
	if (priv->id < 0)
		goto err;

	if (pil_info_base) {
		addr = pil_info_base + sizeof(struct pil_image_info) * priv->id;
		priv->info = (struct pil_image_info __iomem *)addr;

		strncpy(buf, desc->name, sizeof(buf));
		__iowrite32_copy(priv->info->name, buf, sizeof(buf) / 4);
	}

	ret = pil_parse_devicetree(desc);
	if (ret)
		goto err_parse_dt;

	/* Ignore users who don't make any sense */
	WARN(desc->ops->proxy_unvote && desc->proxy_unvote_irq == 0
		 && !desc->proxy_timeout,
		 "Invalid proxy unvote callback or a proxy timeout of 0"
		 " was specified or no proxy unvote IRQ was specified.\n");

	if (desc->proxy_unvote_irq) {
		ret = request_threaded_irq(desc->proxy_unvote_irq,
				  NULL,
				  proxy_unvote_intr_handler,
				  IRQF_ONESHOT | IRQF_TRIGGER_RISING,
				  desc->name, desc);
		if (ret < 0) {
			dev_err(desc->dev,
				"Unable to request proxy unvote IRQ: %d\n",
				ret);
			goto err;
		}
		disable_irq(desc->proxy_unvote_irq);
	}

	snprintf(priv->wname, sizeof(priv->wname), "pil-%s", desc->name);
	wakeup_source_init(&priv->ws, priv->wname);
	INIT_DELAYED_WORK(&priv->proxy, pil_proxy_unvote_work);
	INIT_LIST_HEAD(&priv->segs);

	/* Make sure mapping functions are set. */
	if (!desc->map_fw_mem)
		desc->map_fw_mem = map_fw_mem;

	if (!desc->unmap_fw_mem)
		desc->unmap_fw_mem = unmap_fw_mem;

	return 0;
err_parse_dt:
	ida_simple_remove(&pil_ida, priv->id);
err:
	kfree(priv);
	return ret;
}
EXPORT_SYMBOL(pil_desc_init);

/**
 * pil_desc_release() - Release a pil descriptor
 * @desc: descriptor to free
 */
void pil_desc_release(struct pil_desc *desc)
{
	struct pil_priv *priv = desc->priv;

	if (priv) {
		ida_simple_remove(&pil_ida, priv->id);
		flush_delayed_work(&priv->proxy);
		wakeup_source_trash(&priv->ws);
	}
	desc->priv = NULL;
	kfree(priv);
}
EXPORT_SYMBOL(pil_desc_release);

static int pil_pm_notify(struct notifier_block *b, unsigned long event, void *p)
{
	switch (event) {
	case PM_SUSPEND_PREPARE:
		down_write(&pil_pm_rwsem);
		break;
	case PM_POST_SUSPEND:
		up_write(&pil_pm_rwsem);
		break;
	}
	return NOTIFY_DONE;
}

static struct notifier_block pil_pm_notifier = {
	.notifier_call = pil_pm_notify,
};

static int __init msm_pil_init(void)
{
	struct device_node *np;
	struct resource res;
	int i;

	np = of_find_compatible_node(NULL, NULL, "qcom,msm-imem-pil");
	if (!np) {
		pr_warn("pil: failed to find qcom,msm-imem-pil node\n");
		goto out;
	}
	if (of_address_to_resource(np, 0, &res)) {
		pr_warn("pil: address to resource on imem region failed\n");
		goto out;
	}
	pil_info_base = ioremap(res.start, resource_size(&res));
	if (!pil_info_base) {
		pr_warn("pil: could not map imem region\n");
		goto out;
	}
	if (__raw_readl(pil_info_base) == 0x53444247) {
		pr_info("pil: pil-imem set to disable pil timeouts\n");
		disable_timeouts = true;
	}
	for (i = 0; i < resource_size(&res)/sizeof(u32); i++)
		writel_relaxed(0, pil_info_base + (i * sizeof(u32)));

out:
	return register_pm_notifier(&pil_pm_notifier);
}
device_initcall(msm_pil_init);

static void __exit msm_pil_exit(void)
{
	unregister_pm_notifier(&pil_pm_notifier);
	if (pil_info_base)
		iounmap(pil_info_base);
}
module_exit(msm_pil_exit);

MODULE_LICENSE("GPL v2");
MODULE_DESCRIPTION("Load peripheral images and bring peripherals out of reset");<|MERGE_RESOLUTION|>--- conflicted
+++ resolved
@@ -917,11 +917,8 @@
 					&desc->attrs);
 			priv->region = NULL;
 		}
-<<<<<<< HEAD
 		if (desc->clear_fw_region && priv->region_start)
 			pil_clear_segment(desc);
-=======
->>>>>>> 460d978e
 		pil_release_mmap(desc);
 	}
 	return ret;
