--- conflicted
+++ resolved
@@ -202,11 +202,8 @@
 	.disable_ipv6		= 0,
 	.accept_dad		= 1,
 	.suppress_frag_ndisc	= 1,
-<<<<<<< HEAD
 	.accept_ra_prefix_route = 1,
-=======
 	.use_oif_addrs_only	= 0,
->>>>>>> 3169cab0
 };
 
 static struct ipv6_devconf ipv6_devconf_dflt __read_mostly = {
@@ -245,11 +242,8 @@
 	.disable_ipv6		= 0,
 	.accept_dad		= 1,
 	.suppress_frag_ndisc	= 1,
-<<<<<<< HEAD
 	.accept_ra_prefix_route = 1,
-=======
 	.use_oif_addrs_only	= 0,
->>>>>>> 3169cab0
 };
 
 /* Check if a valid qdisc is available */
@@ -5368,20 +5362,18 @@
 			.proc_handler	= proc_dointvec,
 		},
 		{
-<<<<<<< HEAD
 			.procname	= "accept_ra_prefix_route",
 			.data		= &ipv6_devconf.accept_ra_prefix_route,
 			.maxlen		= sizeof(int),
 			.mode		= 0644,
 			.proc_handler	= proc_dointvec,
-=======
+		},
+		{
 			.procname       = "use_oif_addrs_only",
 			.data           = &ipv6_devconf.use_oif_addrs_only,
 			.maxlen         = sizeof(int),
 			.mode           = 0644,
 			.proc_handler   = proc_dointvec,
-
->>>>>>> 3169cab0
 		},
 		{
 			/* sentinel */
